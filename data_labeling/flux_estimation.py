"""

"""
from __future__ import print_function, division, absolute_import

__all__ = ['FluxEstimator']

import numpy as np
import hciplot as hp
from pandas import DataFrame
from matplotlib import pyplot as plt
from scipy import interpolate
from scipy.interpolate import interp1d
<<<<<<< HEAD
from vip_hci.conf import time_ini, timing
from vip_hci.stats import frame_average_radprofile
from vip_hci.conf.utils_conf import pool_map, iterable, check_array
from vip_hci.var import get_annulus_segments, frame_center
=======
from vip_hci.conf import time_ini, timing, time_fin
from vip_hci.stats import frame_average_radprofile
from vip_hci.conf.utils_conf import pool_map, iterable, check_array
from vip_hci.var import get_annulus_segments, prepare_matrix, frame_center
>>>>>>> 016e68d0
from vip_hci.metrics import cube_inject_companions
from vip_hci.preproc import (cube_derotate, cube_collapse, check_pa_vector,
                             check_scal_vector)
from vip_hci.preproc import cube_rescaling_wavelengths as scwave
<<<<<<< HEAD
from vip_hci.metrics import snr
from vip_hci.medsub import median_sub
from vip_hci.pca import SVDecomposer
=======
from vip_hci.metrics import snr_ss
from vip_hci.medsub import median_sub
from vip_hci.pca import pca, SVDecomposer
>>>>>>> 016e68d0

import warnings
# To silence UserWarning when scaling data with sklearn
warnings.filterwarnings("ignore")


class FluxEstimator:
    """
    Fluxes (proxy of contrast) estimator for injecting fake companions.

    Parameters
    ----------
    cube : array_like, 3d or 4d
        Input sequence (ADI or IFS+ADI).
    psf : array_like, 2d or 3d
        Input corresponding template PSF.
    distances : tuple or list
        Distances from the center at which the fluxes will be estimated.
    angles : array_like, 1d
        Corresponding vector or parallactic angles.
    fwhm : int or float
        FWHM for the input dataset.
    plsc : float
        Plate scale for the input dataset.
    wavelengths : array_like, 1d
        Wavelengths for the input dataset (in case of a 4d array).
    n_injections : int, optional
        Number of fake companion injections for sampling the flux vs SNR
        dependency.
    algo : {'pca', 'median'}, str optional
        Algorithm to be used as a baseline for obtaining SNRs. 'pca' for a
        principal component analysis based post-processing. 'median' for a
        median subtraction approach.
    min_snr : int or tuple/list, optional
        Minimum target SNR for which a flux will be estimated at given
        distances.
    max_snr : int or tuple/list, optional
        Maximum target SNR for which a flux will be estimated at given
        distances.
    inter_extrap : {False, True}, bool optional
        Whether to inter/extrapolate the estimated fluxes for higher
        sampling. Only valid when ``len(distances) > 2``.
    inter_extrap_dist : array_like 1d or list
        New distances for inter/extrapolate the estimated fluxes.
    random_seed : int, optional
        Random seed.
    n_proc : int, optional
        Number of processes to be used.

    """
    def __init__(self, cube, psf, distances, angles, fwhm, plsc,
                 wavelengths=None, spectrum=None, n_injections=30, algo='pca',
                 min_snr=1, max_snr=3, inter_extrap=False,
                 inter_extrap_dist=None, random_seed=42, n_proc=2):
        """ Initialization of the flux estimator object.
        """
        global GARRAY
        global GARRPSF
        global GARRWL
        global GARRPA
        GARRAY = cube
        GARRPSF = psf
        GARRPA = angles
        GARRWL = wavelengths

        check_array(cube, dim=(3, 4), msg='cube')
        check_array(psf, dim=(2, 3), msg='psf')
        check_array(angles, dim=1, msg='angles')
        check_array(distances, dim=1, msg='distances')

        if isinstance(min_snr, (tuple, list)):
            if not len(min_snr) == len(distances):
                raise ValueError('`min_snr` length does not match `distances`')
        elif isinstance(min_snr, (int, float)):
            min_snr = [min_snr] * len(distances)
        else:
            raise TypeError('`min_snr` must be a float/int or a list/tuple')

        if isinstance(max_snr, (tuple, list)):
            if not len(max_snr) == len(distances):
                raise ValueError('`max_snr` length does not match `distances`')
        elif isinstance(max_snr, (int, float)):
            max_snr = [max_snr] * len(distances)
        else:
            raise TypeError('`max_snr` must be a float/int or a list/tuple')

        if cube.ndim == 4:
            if wavelengths is None:
<<<<<<< HEAD
                raise ValueError('`wavelengths` must be provided when `cube` '
                                 'is a 4d array')
            if spectrum is None:
                raise ValueError('`spectrum` must be provided when `cube` is a '
                                 '4d array')
            check_array(wavelengths, dim=1, msg='wavelengths')
            check_array(spectrum, dim=1, msg='spectrum')
=======
                raise ValueError('`wavelengths` parameter must be provided')
            check_array(wavelengths, dim=1, msg='wavelengths')
>>>>>>> 016e68d0

            cy, cx = frame_center(cube)
            maxd = cy - 5 * fwhm
            if not max(distances) <= maxd:
                raise ValueError('`distances` contains a value that is too '
                                 'high wrt the frame size. Values must be '
                                 'smaller than {:.2f}'.format(maxd))

        self.min_fluxes = None
        self.max_fluxes = None
        self.radprof = None
        self.sampled_fluxes = None
        self.sampled_snrs = None
        self.estimated_fluxes_low = None
        self.estimated_fluxes_high = None
        self.distances = distances
        self.angles = angles
        self.fwhm = fwhm
        self.plsc = plsc
        self.scaling = 'temp-standard'
        self.wavelengths = wavelengths
        self.spectrum = spectrum
        self.n_injections = n_injections
        self.algo = algo
        self.min_snr = min_snr
        self.max_snr = max_snr
        self.random_seed = random_seed
        self.n_proc = n_proc
        self.inter_extrap = inter_extrap
        self.inter_extrap_dist = inter_extrap_dist
        self.n_dist = range(len(self.distances))
        self.fluxes_list = list()
        self.snrs_list = list()

    def get_min_flux(self):
        """ Obtaining the low end of the interval for sampling the S/N. Based
        on the initial estimation of the radial profile of the mean frame.
        """
        starttime = time_ini()
        # Getting the radial profile in the mean frame of the cube
        sampling_sep = 1
        radius_int = 1
        if GARRAY.ndim == 3:
            global_frame = np.mean(GARRAY, axis=0)
        elif GARRAY.ndim == 4:
            global_frame = np.mean(GARRAY.reshape(-1, GARRAY.shape[2],
                                                  GARRAY.shape[3]), axis=0)

        me = frame_average_radprofile(global_frame, sep=sampling_sep,
                                      init_rad=radius_int, plot=False)
        radprof = np.array(me.radprof)
        radprof = radprof[np.array(self.distances) + 1]
        radprof[radprof < 0] = 0.01
        self.radprof = radprof

        print("Estimating the lower flux interval for sampling the S/N vs flux "
              "function")
        flux_min = pool_map(self.n_proc, _get_min_flux, iterable(self.n_dist),
                            self.distances, radprof, self.fwhm, self.plsc,
<<<<<<< HEAD
                            iterable(self.min_snr), self.wavelengths,
                            self.spectrum, self.algo, self.scaling,
                            self.random_seed)
=======
                            iterable(self.min_snr), self.wavelengths, self.algo,
                            self.scaling, self.random_seed)
>>>>>>> 016e68d0

        self.min_fluxes = flux_min
        timing(starttime)

    def get_max_flux(self, debug=False):
        """ Obtaining the high end of the interval for sampling the S/N.
        """
        if self.min_fluxes is None:
            self.get_min_flux()

        starttime = time_ini(verbose=False)

        print("Estimating the upper flux interval for sampling the S/N vs flux "
              "function")
        flux_max = pool_map(self.n_proc, _get_max_flux, iterable(self.n_dist),
                            self.distances, self.min_fluxes, self.fwhm,
                            self.plsc, iterable(self.max_snr), self.wavelengths,
<<<<<<< HEAD
                            self.spectrum, self.algo, self.scaling,
                            self.random_seed, debug)
=======
                            self.algo, self.scaling, self.random_seed, debug)
>>>>>>> 016e68d0

        self.max_fluxes = flux_max
        timing(starttime)

    def sampling(self):
        """ Using the computed interval of fluxes for sampling the flux vs SNR
        relationship.
        """
        if not self.min_fluxes:
            self.get_min_flux()

        if not self.max_fluxes:
            self.get_max_flux()

        starttime = time_ini(verbose=False)
        print("Sampling by injecting fake companions")
        res = _sample_flux_snr(self.distances, self.fwhm, self.plsc,
                               self.n_injections, self.min_fluxes,
                               self.max_fluxes, self.n_proc, self.random_seed,
                               self.wavelengths, self.spectrum, self.algo,
                               self.scaling)
        self.sampled_fluxes, self.sampled_snrs = res
        timing(starttime)

    def run(self, dpi=100):
        """ Obtaining the flux vs S/N relationship.

        dpi : int, optional
            DPI of the figures.
        """
        if not self.sampled_fluxes or not self.sampled_snrs:
            self.sampling()

        starttime = time_ini(verbose=False)
        nsubplots = len(self.distances)
        ncols = min(4, nsubplots)

        if nsubplots > 1 and nsubplots % 2 != 0:
            nsubplots -= 1

        if nsubplots < 3:
            figsize = (10, 2)
            if nsubplots == 2:
                figsizex = figsize[0] * 0.66
            elif nsubplots == 1:
                figsizex = figsize[0] * 0.33
            nrows = 1
        else:
            if nsubplots <= 8:
                figsize = (10, 4)
            else:
                figsize = (10, 6)
            figsizex = figsize[0]
            nrows = int(nsubplots / ncols) + 1

        fig, axs = plt.subplots(nrows, ncols, figsize=(figsizex, figsize[1]),
                                dpi=dpi, sharey='row')
        fig.subplots_adjust(wspace=0.05, hspace=0.3)
        if isinstance(axs, np.ndarray):
            axs = axs.ravel()
        fhi = list()
        flo = list()

        print("Interpolating the Flux vs S/N function")
        # Regression for each distance
        for i, d in enumerate(self.distances):
            plotvlines = [self.min_snr[i], self.max_snr[i]]
            if isinstance(axs, np.ndarray):
                axis = axs[i]
            else:
                axis = axs

            fluxes = np.array(self.sampled_fluxes[i])
            snrs = np.array(self.sampled_snrs[i])
            mask = np.where(snrs > 0.1)
            snrs = snrs[mask]
            fluxes = fluxes[mask]
            f = interp1d(np.sort(snrs), np.sort(fluxes), kind='slinear',
                         fill_value='extrapolate')
            minsnr = max(self.min_snr[i], min(snrs))
            maxsnr = min(self.max_snr[i], max(snrs))
            snrs_pred = np.linspace(minsnr, maxsnr, num=50)
            fluxes_pred = f(snrs_pred)
            flux_for_lowsnr = f(minsnr)
            flux_for_higsnr = f(maxsnr)
            fhi.append(flux_for_higsnr)
            flo.append(flux_for_lowsnr)

            # Figure of flux vs s/n
            axis.xaxis.set_tick_params(labelsize=6)
            axis.yaxis.set_tick_params(labelsize=6)
            axis.plot(fluxes, snrs, '.', alpha=0.2, markersize=4)
            axis.plot(fluxes_pred, snrs_pred, '-', alpha=1, color='orangered')
            axis.grid(which='major', alpha=0.3)
            axis.set_xlim(0)
            for l in plotvlines:
                axis.plot((0, max(fluxes)), (l, l), ':', color='darksalmon')
            axis = fig.add_subplot(111, frame_on=False)
            axis.set_xticks([])
            axis.set_yticks([])
            axis.set_xlabel('Fakecomp flux scaling', labelpad=25, size=8)
            axis.set_ylabel('Signal to noise ratio', labelpad=25, size=8)

        if isinstance(axs, np.ndarray):
            for i in range(len(self.distances), len(axs)):
                axs[i].axis('off')

        flo = np.array(flo).flatten()
        fhi = np.array(fhi).flatten()

        if self.inter_extrap and len(self.distances) > 2:
            x = self.distances
            f1 = interpolate.interp1d(x, flo, fill_value='extrapolate')
            f2 = interpolate.interp1d(x, fhi, fill_value='extrapolate')
            fhi = f2(self.inter_extrap_dist)
            flo = f1(self.inter_extrap_dist)
            plot_x = self.inter_extrap_dist
        else:
            plot_x = self.distances

        self.estimated_fluxes_high = fhi
        self.estimated_fluxes_low = flo

        # figure with fluxes as a function of the separation
        if len(self.distances) > 1:
            plt.figure(figsize=(10, 4), dpi=dpi)
            plt.plot(self.distances, self.radprof, '--', alpha=0.8,
                     color='gray', lw=2, label='average radial profile')
            plt.plot(plot_x, flo, '.-', alpha=0.6, lw=2, color='dodgerblue',
                     label='flux lower bound')
            plt.plot(plot_x, fhi, '.-', alpha=0.6, color='dodgerblue', lw=2,
                     label='flux upper bound')
            plt.fill_between(plot_x, flo, fhi, where=flo <= fhi, alpha=0.2,
                             facecolor='dodgerblue', interpolate=True)
            plt.grid(which='major', alpha=0.4)
            plt.xlabel('Distance from the center [Pixels]')
            plt.ylabel('Fakecomp flux scaling [Counts]')
            plt.minorticks_on()
            plt.xlim(0)
            plt.ylim(0)
            plt.legend()
            plt.show()

        timing(starttime)


def _get_min_flux(i, distances, radprof, fwhm, plsc, min_snr, wavelengths=None,
                  spectrum=None, mode='pca', scaling='temp-standard',
                  random_seed=42):
    """
    """
    d = distances[i]
    fmin = radprof[i] * 0.1
    random_state = np.random.RandomState(random_seed)
    n_ks = 3
    theta_init = random_state.randint(0, 360)
    _, snr = _get_adi_snrs(GARRPSF, GARRPA, fwhm, plsc, (fmin, d, theta_init),
                           wavelengths, spectrum, mode, n_ks, scaling)

    while snr > min_snr:
        theta = random_state.randint(0, 360)
        f, snr = _get_adi_snrs(GARRPSF, GARRPA, fwhm, plsc, (fmin, d, theta),
                               wavelengths, spectrum, mode, n_ks, scaling)
        fmin *= 0.5

    return fmin


def _get_max_flux(i, distances, flux_min, fwhm, plsc, max_snr, wavelengths=None,
<<<<<<< HEAD
                  spectrum=None, mode='pca', scaling='temp-standard',
                  random_seed=42, debug=False):
=======
                  mode='pca', scaling='temp-standard', random_seed=42,
                  debug=False):
>>>>>>> 016e68d0
    """
    """
    d = distances[i]
    snr = 0.01
    flux = flux_min[i] * 2
    snr_list = []
    flux_list = []
    counter = 0
    counter_decrease = 0
    random_state = np.random.RandomState(random_seed)
    n_ks = 3

    while snr < max_snr:
        theta = random_state.randint(0, 360)
        _, snr = _get_adi_snrs(GARRPSF, GARRPA, fwhm, plsc, (flux, d, theta),
<<<<<<< HEAD
                               wavelengths, spectrum, mode, n_ks, scaling,
                               debug)
=======
                               wavelengths, mode, n_ks, scaling, debug)
>>>>>>> 016e68d0

        # making sure the snr increases
        if counter > 3:
            if snr <= snr_list[-1]:
                counter_decrease += 1

            if counter_decrease > 5:
                print('Breaking... S/N keeps falling w/o reaching the max_snr')
                flux *= 10
                break

        snr_list.append(snr)
        flux_list.append(flux)
        flux *= 2
        counter += 1

    if debug:
        df = DataFrame({'Flux': flux_list, 'Max S/N': snr_list})
        print(df)

    return flux


def _sample_flux_snr(distances, fwhm, plsc, n_injections, flux_min, flux_max,
                     nproc=10, random_seed=42, wavelengths=None, spectrum=None,
                     mode='median', scaling='temp-standard'):
    """
    Sensible flux intervals depend on a combination of factors, # of frames,
    range of rotation, correlation, glare intensity.
    """
    if GARRAY.ndim == 3:
        frsize = int(GARRAY.shape[1])
    elif GARRAY.ndim == 4:
        frsize = int(GARRAY.shape[2])
    ninj = n_injections
    random_state = np.random.RandomState(random_seed)
    flux_dist_theta_all = list()
    snrs_list = list()
    fluxes_list = list()
    n_ks = 3

    for i, d in enumerate(distances):
        yy, xx = get_annulus_segments((frsize, frsize), d, 1, 1)[0]
        num_patches = yy.shape[0]

        fluxes_dist = random_state.uniform(flux_min[i], flux_max[i], size=ninj)
        inds_inj = random_state.randint(0, num_patches, size=ninj)

        for j in range(ninj):
            injx = xx[inds_inj[j]]
            injy = yy[inds_inj[j]]
            injx -= frame_center(GARRAY[0])[1]
            injy -= frame_center(GARRAY[0])[0]
            dist = np.sqrt(injx ** 2 + injy ** 2)
            theta = np.mod(np.arctan2(injy, injx) / np.pi * 180, 360)
            flux_dist_theta_all.append((fluxes_dist[j], dist, theta))

    # multiprocessing (pool) for each distance
    res = pool_map(nproc, _get_adi_snrs, GARRPSF, GARRPA, fwhm, plsc,
<<<<<<< HEAD
                   iterable(flux_dist_theta_all), wavelengths, spectrum, mode,
                   n_ks, scaling)
=======
                   iterable(flux_dist_theta_all), wavelengths, mode, n_ks,
                   scaling)
>>>>>>> 016e68d0

    for i in range(len(distances)):
        flux_dist = []
        snr_dist = []
        for j in range(ninj):
            flux_dist.append(res[j + (ninj * i)][0])
            snr_dist.append(res[j + (ninj * i)][1])
        fluxes_list.append(flux_dist)
        snrs_list.append(snr_dist)

    return fluxes_list, snrs_list


def _get_adi_snrs(psf, angle_list, fwhm, plsc, flux_dist_theta_all,
<<<<<<< HEAD
                  wavelengths=None, spectrum=None, mode='pca', n_ks=3,
                  scaling='temp-standard', debug=False):
=======
                  wavelengths=None, mode='pca', n_ks=3, scaling='temp-standard',
                  debug=False):
>>>>>>> 016e68d0
    """ Get the mean S/N (at 3 equidistant positions) for a given flux and
    distance, on a residual frame.
    """
    theta = flux_dist_theta_all[2]
    flux = flux_dist_theta_all[0]
    dist = flux_dist_theta_all[1]

<<<<<<< HEAD
    # grey spectrum (same flux in all wls)
    if spectrum is None:
        if GARRAY.ndim == 4:
            spectrum = np.ones((GARRAY.shape[0]))
        else:
            spectrum = 1

=======
>>>>>>> 016e68d0
    snrs = []
    # 3 equidistant azimuthal positions, 1 or several K values
    for ang in [theta, theta + 120, theta + 240]:
        cube_fc, pos = cube_inject_companions(GARRAY, psf, angle_list,
<<<<<<< HEAD
                                              flevel=flux * spectrum, plsc=plsc,
=======
                                              flevel=flux, plsc=plsc,
>>>>>>> 016e68d0
                                              rad_dists=[dist], theta=ang,
                                              verbose=False, full_output=True)
        posy, posx = pos[0]
        fr_temp = _compute_residual_frame(cube_fc, angle_list, dist, fwhm,
                                          wavelengths, mode, n_ks, 'randsvd',
                                          scaling, 'median', 'opencv',
                                          'bilinear')
        # handling the case of mode='median'
        if isinstance(fr_temp, np.ndarray):
            fr_temp = [fr_temp]
        snrs_ks = []
        for i in range(len(fr_temp)):
<<<<<<< HEAD
            res = snr(fr_temp[i], source_xy=(posx, posy), fwhm=fwhm,
                      exclude_negative_lobes=True)
=======
            res = snr_ss(fr_temp[i], source_xy=(posx, posy), fwhm=fwhm,
                         exclude_negative_lobes=True)
>>>>>>> 016e68d0
            snrs_ks.append(res)

        maxsnr_ks = max(snrs_ks)
        if np.isinf(maxsnr_ks) or np.isnan(maxsnr_ks) or maxsnr_ks < 0:
            maxsnr_ks = 0.01

        snrs.append(maxsnr_ks)

        if debug:
            print(' ')
            cy, cx = frame_center(GARRAY[0])
            label = 'Flux: {:.1f}, Max S/N: {:.2f}'.format(flux, maxsnr_ks)
            hp.plot_frames(tuple(np.array(fr_temp)), axis=False, horsp=0.05,
                           colorbar=False, circle=((posx, posy), (cx, cy)),
                           circle_radius=(5, dist), label=label, dpi=60)

    # max of mean S/N at 3 equidistant positions
<<<<<<< HEAD
    snr_value = np.max(snrs)

    return flux, snr_value
=======
    snr = np.max(snrs)

    return flux, snr
>>>>>>> 016e68d0


def _compute_residual_frame(cube, angle_list, radius, fwhm, wavelengths=None,
                            mode='pca', n_ks=3, svd_mode='randsvd',
                            scaling='temp-standard', collapse='median',
                            imlib='opencv', interpolation='bilinear',
                            debug=False):
    """
    """
    if cube.ndim == 3:
        annulus_width = 3 * fwhm
        inrad = radius - int(np.round(annulus_width / 2.))
        outrad = radius + int(np.round(annulus_width / 2.))

        if mode == 'pca':
            angle_list = check_pa_vector(angle_list)
            svdecomp = SVDecomposer(cube, mode='annular', inrad=inrad,
                                    outrad=outrad, svd_mode=svd_mode,
                                    scaling=scaling, wavelengths=None,
                                    verbose=False)
            _ = svdecomp.get_cevr(plot=False)

            if n_ks == 1:
                k_list = [svdecomp.cevr_to_ncomp(0.90)]
            elif n_ks == 3:
                k_list = list()
                k_list.append(svdecomp.cevr_to_ncomp(0.90))
                k_list.append(svdecomp.cevr_to_ncomp(0.95))
                k_list.append(svdecomp.cevr_to_ncomp(0.99))

            res_frame = []
            for k in k_list:
                transformed = np.dot(svdecomp.v[:k], svdecomp.matrix.T)
                reconstructed = np.dot(transformed.T, svdecomp.v[:k])
                residuals = svdecomp.matrix - reconstructed
                cube_empty = np.zeros_like(cube)
                cube_empty[:, svdecomp.yy, svdecomp.xx] = residuals
                cube_res_der = cube_derotate(cube_empty, angle_list,
                                             imlib=imlib,
                                             interpolation=interpolation)
                res_frame.append(cube_collapse(cube_res_der, mode=collapse))

        elif mode == 'median':
            res_frame = median_sub(cube, angle_list, verbose=False)

    elif cube.ndim == 4:
        inrad = max(1, radius - int(np.round(2 * fwhm)))
        outrad = min(int(cube.shape[-1] / 2.), radius + int(np.round(5 * fwhm)))

        if mode == 'pca':
            z, n, y_in, x_in = cube.shape
            angle_list = check_pa_vector(angle_list)
            scale_list = check_scal_vector(wavelengths)
            svdecomp = SVDecomposer(cube, mode='annular', inrad=inrad,
                                    outrad=outrad, svd_mode=svd_mode,
                                    scaling=scaling, wavelengths=scale_list,
                                    verbose=False)
            _ = svdecomp.get_cevr(plot=False)
            if n_ks == 1:
                k_list = [svdecomp.cevr_to_ncomp(0.90)]
            elif n_ks == 3:
                k_list = list()
                k_list.append(svdecomp.cevr_to_ncomp(0.90))
                k_list.append(svdecomp.cevr_to_ncomp(0.95))
                k_list.append(svdecomp.cevr_to_ncomp(0.99))

            if debug:
                print(k_list)

            res_frame = []
            for k in k_list:
                transformed = np.dot(svdecomp.v[:k], svdecomp.matrix.T)
                reconstructed = np.dot(transformed.T, svdecomp.v[:k])
                residuals = svdecomp.matrix - reconstructed
                res_cube = np.zeros(svdecomp.cube4dto3d_shape)
                res_cube[:, svdecomp.yy, svdecomp.xx] = residuals

                # Descaling the spectral channels
                resadi_cube = np.zeros((n, y_in, x_in))
                for i in range(n):
                    frame_i = scwave(res_cube[i * z:(i + 1) * z, :, :],
                                     scale_list, full_output=False,
                                     inverse=True, y_in=y_in, x_in=x_in,
                                     collapse=collapse)
                    resadi_cube[i] = frame_i

                cube_res_der = cube_derotate(resadi_cube, angle_list,
                                             imlib=imlib,
                                             interpolation=interpolation)
                res_frame.append(cube_collapse(cube_res_der, mode=collapse))

        elif mode == 'median':
            res_frame = median_sub(cube, angle_list, scale_list=wavelengths,
                                   verbose=False)

<<<<<<< HEAD
    return res_frame
=======
    return res_frame

>>>>>>> 016e68d0
<|MERGE_RESOLUTION|>--- conflicted
+++ resolved
@@ -11,30 +11,17 @@
 from matplotlib import pyplot as plt
 from scipy import interpolate
 from scipy.interpolate import interp1d
-<<<<<<< HEAD
 from vip_hci.conf import time_ini, timing
 from vip_hci.stats import frame_average_radprofile
 from vip_hci.conf.utils_conf import pool_map, iterable, check_array
 from vip_hci.var import get_annulus_segments, frame_center
-=======
-from vip_hci.conf import time_ini, timing, time_fin
-from vip_hci.stats import frame_average_radprofile
-from vip_hci.conf.utils_conf import pool_map, iterable, check_array
-from vip_hci.var import get_annulus_segments, prepare_matrix, frame_center
->>>>>>> 016e68d0
 from vip_hci.metrics import cube_inject_companions
 from vip_hci.preproc import (cube_derotate, cube_collapse, check_pa_vector,
                              check_scal_vector)
 from vip_hci.preproc import cube_rescaling_wavelengths as scwave
-<<<<<<< HEAD
 from vip_hci.metrics import snr
 from vip_hci.medsub import median_sub
 from vip_hci.pca import SVDecomposer
-=======
-from vip_hci.metrics import snr_ss
-from vip_hci.medsub import median_sub
-from vip_hci.pca import pca, SVDecomposer
->>>>>>> 016e68d0
 
 import warnings
 # To silence UserWarning when scaling data with sklearn
@@ -123,7 +110,6 @@
 
         if cube.ndim == 4:
             if wavelengths is None:
-<<<<<<< HEAD
                 raise ValueError('`wavelengths` must be provided when `cube` '
                                  'is a 4d array')
             if spectrum is None:
@@ -131,10 +117,6 @@
                                  '4d array')
             check_array(wavelengths, dim=1, msg='wavelengths')
             check_array(spectrum, dim=1, msg='spectrum')
-=======
-                raise ValueError('`wavelengths` parameter must be provided')
-            check_array(wavelengths, dim=1, msg='wavelengths')
->>>>>>> 016e68d0
 
             cy, cx = frame_center(cube)
             maxd = cy - 5 * fwhm
@@ -194,14 +176,9 @@
               "function")
         flux_min = pool_map(self.n_proc, _get_min_flux, iterable(self.n_dist),
                             self.distances, radprof, self.fwhm, self.plsc,
-<<<<<<< HEAD
                             iterable(self.min_snr), self.wavelengths,
                             self.spectrum, self.algo, self.scaling,
                             self.random_seed)
-=======
-                            iterable(self.min_snr), self.wavelengths, self.algo,
-                            self.scaling, self.random_seed)
->>>>>>> 016e68d0
 
         self.min_fluxes = flux_min
         timing(starttime)
@@ -219,12 +196,8 @@
         flux_max = pool_map(self.n_proc, _get_max_flux, iterable(self.n_dist),
                             self.distances, self.min_fluxes, self.fwhm,
                             self.plsc, iterable(self.max_snr), self.wavelengths,
-<<<<<<< HEAD
                             self.spectrum, self.algo, self.scaling,
                             self.random_seed, debug)
-=======
-                            self.algo, self.scaling, self.random_seed, debug)
->>>>>>> 016e68d0
 
         self.max_fluxes = flux_max
         timing(starttime)
@@ -394,13 +367,8 @@
 
 
 def _get_max_flux(i, distances, flux_min, fwhm, plsc, max_snr, wavelengths=None,
-<<<<<<< HEAD
                   spectrum=None, mode='pca', scaling='temp-standard',
                   random_seed=42, debug=False):
-=======
-                  mode='pca', scaling='temp-standard', random_seed=42,
-                  debug=False):
->>>>>>> 016e68d0
     """
     """
     d = distances[i]
@@ -416,12 +384,8 @@
     while snr < max_snr:
         theta = random_state.randint(0, 360)
         _, snr = _get_adi_snrs(GARRPSF, GARRPA, fwhm, plsc, (flux, d, theta),
-<<<<<<< HEAD
                                wavelengths, spectrum, mode, n_ks, scaling,
                                debug)
-=======
-                               wavelengths, mode, n_ks, scaling, debug)
->>>>>>> 016e68d0
 
         # making sure the snr increases
         if counter > 3:
@@ -481,13 +445,8 @@
 
     # multiprocessing (pool) for each distance
     res = pool_map(nproc, _get_adi_snrs, GARRPSF, GARRPA, fwhm, plsc,
-<<<<<<< HEAD
                    iterable(flux_dist_theta_all), wavelengths, spectrum, mode,
                    n_ks, scaling)
-=======
-                   iterable(flux_dist_theta_all), wavelengths, mode, n_ks,
-                   scaling)
->>>>>>> 016e68d0
 
     for i in range(len(distances)):
         flux_dist = []
@@ -502,13 +461,8 @@
 
 
 def _get_adi_snrs(psf, angle_list, fwhm, plsc, flux_dist_theta_all,
-<<<<<<< HEAD
                   wavelengths=None, spectrum=None, mode='pca', n_ks=3,
                   scaling='temp-standard', debug=False):
-=======
-                  wavelengths=None, mode='pca', n_ks=3, scaling='temp-standard',
-                  debug=False):
->>>>>>> 016e68d0
     """ Get the mean S/N (at 3 equidistant positions) for a given flux and
     distance, on a residual frame.
     """
@@ -516,25 +470,18 @@
     flux = flux_dist_theta_all[0]
     dist = flux_dist_theta_all[1]
 
-<<<<<<< HEAD
     # grey spectrum (same flux in all wls)
     if spectrum is None:
         if GARRAY.ndim == 4:
             spectrum = np.ones((GARRAY.shape[0]))
         else:
             spectrum = 1
-
-=======
->>>>>>> 016e68d0
+            
     snrs = []
     # 3 equidistant azimuthal positions, 1 or several K values
     for ang in [theta, theta + 120, theta + 240]:
         cube_fc, pos = cube_inject_companions(GARRAY, psf, angle_list,
-<<<<<<< HEAD
                                               flevel=flux * spectrum, plsc=plsc,
-=======
-                                              flevel=flux, plsc=plsc,
->>>>>>> 016e68d0
                                               rad_dists=[dist], theta=ang,
                                               verbose=False, full_output=True)
         posy, posx = pos[0]
@@ -547,13 +494,8 @@
             fr_temp = [fr_temp]
         snrs_ks = []
         for i in range(len(fr_temp)):
-<<<<<<< HEAD
             res = snr(fr_temp[i], source_xy=(posx, posy), fwhm=fwhm,
                       exclude_negative_lobes=True)
-=======
-            res = snr_ss(fr_temp[i], source_xy=(posx, posy), fwhm=fwhm,
-                         exclude_negative_lobes=True)
->>>>>>> 016e68d0
             snrs_ks.append(res)
 
         maxsnr_ks = max(snrs_ks)
@@ -571,15 +513,9 @@
                            circle_radius=(5, dist), label=label, dpi=60)
 
     # max of mean S/N at 3 equidistant positions
-<<<<<<< HEAD
     snr_value = np.max(snrs)
 
     return flux, snr_value
-=======
-    snr = np.max(snrs)
-
-    return flux, snr
->>>>>>> 016e68d0
 
 
 def _compute_residual_frame(cube, angle_list, radius, fwhm, wavelengths=None,
@@ -675,9 +611,4 @@
             res_frame = median_sub(cube, angle_list, scale_list=wavelengths,
                                    verbose=False)
 
-<<<<<<< HEAD
     return res_frame
-=======
-    return res_frame
-
->>>>>>> 016e68d0
